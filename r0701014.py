--- conflicted
+++ resolved
@@ -726,14 +726,6 @@
     #  LOCAL SEARCH OPERATORS  #
     ############################
 
-<<<<<<< HEAD
-    def local_search(self, population: np.array) -> np.array:
-        """
-        Performs local search on the population. The local search operator to use is specified in
-        self.local_search_operator. In self.local_search_on_all is specified if the operator should be applied on
-        all individuals or on 50% of them.
-        :param population: The population to perform local search on
-=======
     def local_search_parallel(self, population: np.array) -> np.array:
         """
         This method performs local search on the population in a parallel way by using the multiprocessing library. The
@@ -757,9 +749,10 @@
 
     def local_search(self, population: np.array) -> np.array:
         """
-        This method performs local search on the population in a sequential way.
-        :param population: The population to perform local search on.
->>>>>>> 785c4307
+        Performs local search on the population. The local search operator to use is specified in
+        self.local_search_operator. In self.local_search_on_all is specified if the operator should be applied on
+        all individuals or on 50% of them.
+        :param population: The population to perform local search on
         :return: The (improved) population
         """
         if self.local_search_on_all:
@@ -968,22 +961,14 @@
                 candidates.append(x)
         return np.array(candidates)
 
-<<<<<<< HEAD
-    def build_nearest_neighbor_list(self) -> None:
+    def build_nearest_neighbor_list(self):
         """
         This function creates the list of the nearest neighbors for all nodes in the tour. This list is then used in
         the optimized 3 opt local search operator.
         """
-        self.nearest_neighbors = np.empty([self.tour_size, self.number_of_nearest_neighbors], dtype=np.int)
-=======
-    def build_nearest_neighbor_list(self):
         self.raw_nearest_neighbors = RawArray(ctypes.c_long, self.tour_size * self.number_of_nearest_neighbors)
         self.nearest_neighbors = np.frombuffer(self.raw_nearest_neighbors, dtype=np.int).reshape(self.tour_size,
                                                                                                  self.number_of_nearest_neighbors)
->>>>>>> 785c4307
-        for i in range(self.tour_size):
-            self.nearest_neighbors[i] = np.argsort(self.distance_matrix[i])[1:self.number_of_nearest_neighbors + 1]
-
     def init_dictionary(self) -> None:
         var_dict['distance_matrix'] = self.raw_distance_matrix
         var_dict['nearest_neighbors'] = self.raw_nearest_neighbors
